--- conflicted
+++ resolved
@@ -8,11 +8,7 @@
 [dependencies]
 winreg = "0.52.0"
 parking_lot = "0.12.1"
-<<<<<<< HEAD
-tokio = { version = "1.32.0", default-features = false, features = ["sync", "macros", "rt-multi-thread", "time"] }
-=======
 tokio = { version = "1.32.0", default-features = false, features = ["sync", "macros", "rt-multi-thread", "time", "tracing"] }
->>>>>>> 6273dc3f
 num_cpus = "1.16.0"
 clap = "4.4.8"
 ratatui = "0.24.0"
